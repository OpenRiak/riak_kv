%% -------------------------------------------------------------------
%%
%% riak_multi_backend: switching between multiple storage engines
%%
%% Copyright (c) 2007-2010 Basho Technologies, Inc.  All Rights Reserved.
%%
%% This file is provided to you under the Apache License,
%% Version 2.0 (the "License"); you may not use this file
%% except in compliance with the License.  You may obtain
%% a copy of the License at
%%
%%   http://www.apache.org/licenses/LICENSE-2.0
%%
%% Unless required by applicable law or agreed to in writing,
%% software distributed under the License is distributed on an
%% "AS IS" BASIS, WITHOUT WARRANTIES OR CONDITIONS OF ANY
%% KIND, either express or implied.  See the License for the
%% specific language governing permissions and limitations
%% under the License.
%%
%% -------------------------------------------------------------------

%% @doc riak_kv_multi_backend allows you to run multiple backends within a
%% single Riak instance. The 'backend' property of a bucket specifies
%% the backend in which the object should be stored. If no 'backend'
%% is specified, then the 'multi_backend_default' setting is used.
%% If this is unset, then the first defined backend is used.
%%
%% === Configuration ===
%%
%% ```
%%     {storage_backend, riak_kv_multi_backend},
%%     {multi_backend_default, first_backend},
%%     {multi_backend, [
%%       % format: {name, module, [Configs]}
%%       {first_backend, riak_xxx_backend, [
%%         {config1, ConfigValue1},
%%         {config2, ConfigValue2}
%%       ]},
%%       {second_backend, riak_yyy_backend, [
%%         {config1, ConfigValue1},
%%         {config2, ConfigValue2}
%%       ]}
%%     ]}
%% '''
%%
%% Then, tell a bucket which one to use...
%%
%% ```
%%     riak_core_bucket:set_bucket(<<"MY_BUCKET">>, [{backend, second_backend}])
%% '''
%%

-module (riak_kv_multi_backend).
-behavior(riak_kv_backend).

%% KV Backend API
-export([api_version/0,
         capabilities/1,
         capabilities/2,
         start/2,
         stop/1,
         get/3,
         put/5,
         delete/4,
         drop/1,
         fold_buckets/4,
         fold_keys/4,
         fold_objects/4,
         fold_indexes/4,
         is_empty/1,
         data_size/1,
         status/1,
         callback/3,
         fix_index/3,
         set_legacy_indexes/2,
         mark_indexes_fixed/2,
         fixed_index_status/1]).

<<<<<<< HEAD
-ifdef(EQC).
-include_lib("eqc/include/eqc.hrl").
-export([prop_multi_backend_sample/0, prop_multi_backend_async_fold/0]).
-endif.
=======
-export([head/3]).
>>>>>>> 4c5547cc

-ifdef(TEST).
-include_lib("eunit/include/eunit.hrl").
-endif.

-define(API_VERSION, 1).
-define(CAPABILITIES, [async_fold, index_reformat]).
-define(ANY_CAPABILITIES, [indexes, iterator_refresh]).

-record (state, {backends :: [{atom(), atom(), term()}], % [{BackendName, BackendModule, SubState}]
                 default_backend :: atom()}).

-type state() :: #state{}.
-type config() :: [{atom(), term()}].

%% ===================================================================
%% Public API
%% ===================================================================

%% @doc Return the major version of the
%% current API.
-spec api_version() -> {ok, integer()}.
api_version() ->
    {ok, ?API_VERSION}.

%% @doc Return the capabilities of the backend.
-spec capabilities(state()) -> {ok, [atom()]}.
capabilities(State) ->
    %% Expose ?CAPABILITIES plus the intersection of all child
    %% backends. (This backend creates a shim for any backends that
    %% don't support async_fold.)
    F = fun(Mod, ModState) ->
                {ok, S1} = Mod:capabilities(ModState),
                ordsets:from_list(S1)
        end,
    AllCaps = [F(Mod, ModState) || {_, Mod, ModState} <- State#state.backends],
    Caps1 = ordsets:intersection(AllCaps),
    Caps2 = ordsets:to_list(Caps1),

    % Some caps we choose if ANY backend has them
    AnyCaps = ordsets:intersection(ordsets:union(AllCaps),
                                    ordsets:from_list(?ANY_CAPABILITIES)),
    Capabilities = lists:usort(?CAPABILITIES ++ Caps2 ++ AnyCaps),
    {ok, Capabilities}.

%% @doc Return the capabilities of the backend.
-spec capabilities(riak_object:bucket(), state()) -> {ok, [atom()]}.
capabilities(Bucket, State) ->
    case Bucket of
        B when is_binary(B) ->
            fetch_bucket_capability(Bucket, State);
        {T, B} when is_binary(T), is_binary(B) ->
            fetch_bucket_capability(Bucket, State);
        _ ->
            capabilities(State)
    end.

%% @doc Start the backends
-spec start(integer(), config()) -> {ok, state()} | {error, term()}.
start(Partition, Config) ->
    %% Sanity checking
    Defs =  app_helper:get_prop_or_env(multi_backend, Config, riak_kv),
    if Defs =:= undefined ->
            {error, multi_backend_config_unset};
       not is_list(Defs) ->
            {error, {invalid_config_setting,
                     multi_backend,
                     list_expected}};
       length(Defs) =< 0 ->
            {error, {invalid_config_setting,
                     multi_backend,
                     list_is_empty}};
       true ->
            {First, _, _} = hd(Defs),

            %% Get the default
            DefaultBackend = app_helper:get_prop_or_env(multi_backend_default, Config, riak_kv, First),
            case lists:keymember(DefaultBackend, 1, Defs) of
                true ->
                    %% Start the backends
                    BackendFun = start_backend_fun(Partition),
                    {Backends, Errors} =
                        lists:foldl(BackendFun, {[], []}, Defs),
                    case Errors of
                        [] ->
                            {ok, #state{backends=Backends,
                                        default_backend=DefaultBackend}};
                        _ ->
                            {error, Errors}
                    end;
                false ->
                    {error, {invalid_config_setting,
                             multi_backend_default,
                             backend_not_found}}
            end
    end.

%% @private
start_backend_fun(Partition) ->
    fun({Name, Module, ModConfig}, {Backends, Errors}) ->
            try
                case start_backend(Name,
                                   Module,
                                   Partition,
                                   ModConfig) of
                    {Module, Reason} ->
                        {Backends,
                         [{Module, Reason} | Errors]};
                    Backend ->
                        {[Backend | Backends],
                         Errors}
                end
            catch _:Error ->
                    {Backends,
                     [{Module, Error} | Errors]}
            end
    end.

%% @private
start_backend(Name, Module, Partition, Config) ->
    try
        case Module:start(Partition, Config) of
            {ok, State} ->
                {Name, Module, State};
            {error, Reason} ->
                {Module, Reason}
        end
    catch
        _:Reason1 ->
             {Module, Reason1}
    end.

%% @doc Stop the backends
-spec stop(state()) -> ok.
stop(#state{backends=Backends}) ->
    _ = [Module:stop(SubState) || {_, Module, SubState} <- Backends],
    ok.

%% @doc Retrieve an object from the backend
-spec get(riak_object:bucket(), riak_object:key(), state()) ->
                 {ok, any(), state()} |
                 {ok, not_found, state()} |
                 {error, term(), state()}.
get(Bucket, Key, State) ->
    {Name, Module, SubState} = get_backend(Bucket, State),
    case Module:get(Bucket, Key, SubState) of
        {ok, Value, NewSubState} ->
            NewState = update_backend_state(Name, Module, NewSubState, State),
            {ok, Value, NewState};
        {error, Reason, NewSubState} ->
            NewState = update_backend_state(Name, Module, NewSubState, State),
            {error, Reason, NewState}
    end.

%% @doc Retrieve an object from the leveled backend as a binary
-spec head(riak_object:bucket(), riak_object:key(), state()) ->
                 {ok, any(), state()} |
                 {ok, not_found, state()} |
                 {error, term(), state()}.
head(Bucket, Key, State) ->
    {Name, Module, SubState} = get_backend(Bucket, State),
    case Module:head(Bucket, Key, SubState) of
        {ok, Value, NewSubState} ->
            NewState = update_backend_state(Name, Module, NewSubState, State),
            {ok, Value, NewState};
        {error, Reason, NewSubState} ->
            NewState = update_backend_state(Name, Module, NewSubState, State),
            {error, Reason, NewState}
    end.

%% @doc Insert an object with secondary index
%% information into the kv backend
-type index_spec() :: {add, Index, SecondaryKey} | {remove, Index, SecondaryKey}.
-spec put(riak_object:bucket(), riak_object:key(), [index_spec()], binary(), state()) ->
                 {ok, state()} |
                 {error, term(), state()}.
put(Bucket, PrimaryKey, IndexSpecs, Value, State) ->
    {Name, Module, SubState} = get_backend(Bucket, State),
    case Module:put(Bucket, PrimaryKey, IndexSpecs, Value, SubState) of
        {ok, NewSubState} ->
            NewState = update_backend_state(Name, Module, NewSubState, State),
            {ok, NewState};
        {error, Reason, NewSubState} ->
            NewState = update_backend_state(Name, Module, NewSubState, State),
            {error, Reason, NewState}
    end.

%% @doc Delete an object from the backend
-spec delete(riak_object:bucket(), riak_object:key(), [index_spec()], state()) ->
                    {ok, state()} |
                    {error, term(), state()}.
delete(Bucket, Key, IndexSpecs, State) ->
    {Name, Module, SubState} = get_backend(Bucket, State),
    case Module:delete(Bucket, Key, IndexSpecs, SubState) of
        {ok, NewSubState} ->
            NewState = update_backend_state(Name, Module, NewSubState, State),
            {ok, NewState};
        {error, Reason, NewSubState} ->
            NewState = update_backend_state(Name, Module, NewSubState, State),
            {error, Reason, NewState}
    end.

%% @doc Fold over all the buckets
-spec fold_buckets(riak_kv_backend:fold_buckets_fun(),
                   any(),
                   [{atom(), term()}],
                   state()) -> {ok, any()} | {async, fun()} | {error, term()}.
fold_buckets(FoldBucketsFun, Acc, Opts, State) ->
    fold_all(fold_buckets, FoldBucketsFun, Acc, Opts, State,
             fun default_backend_filter/5).

%% @doc Fold only over index data in the backend, for all buckets.
fold_indexes(FoldIndexFun, Acc, Opts, State) ->
    fold_all(fold_indexes, FoldIndexFun, Acc, Opts, State,
            fun indexes_filter/5).

%% @doc Fold over all the keys for one or all buckets.
-spec fold_keys(riak_kv_backend:fold_keys_fun(),
                any(),
                [{atom(), term()}],
                state()) -> {ok, any()} | {async, fun()} | {error, term()}.
fold_keys(FoldKeysFun, Acc, Opts, State) ->
    case proplists:get_value(bucket, Opts) of
        undefined ->
            fold_all(fold_keys, FoldKeysFun, Acc, Opts, State,
                    fun default_backend_filter/5);
        Bucket ->
            fold_in_bucket(Bucket, fold_keys, FoldKeysFun, Acc, Opts, State)
    end.

%% @doc Fold over all the objects for one or all buckets.
-spec fold_objects(riak_kv_backend:fold_objects_fun(),
                   any(),
                   [{atom(), term()}],
                   state()) -> {ok, any()} | {async, fun()} | {error, term()}.
fold_objects(FoldObjectsFun, Acc, Opts, State) ->
    case proplists:get_value(bucket, Opts) of
        undefined ->
            fold_all(fold_objects, FoldObjectsFun, Acc, Opts, State,
                    fun default_backend_filter/5);
        Bucket ->
            fold_in_bucket(Bucket, fold_objects, FoldObjectsFun, Acc, Opts, State)
    end.

%% @doc Delete all objects from the different backends
-spec drop(state()) -> {ok, state()} | {error, term(), state()}.
drop(#state{backends=Backends}=State) ->
    Fun = fun({Name, Module, SubState}) ->
                  case Module:drop(SubState) of
                      {ok, NewSubState} ->
                          {Name, Module, NewSubState};
                      {error, Reason, NewSubState} ->
                          {error, Reason, NewSubState}
                  end
          end,
    DropResults = [Fun(Backend) || Backend <- Backends],
    {Errors, UpdBackends} =
        lists:splitwith(fun error_filter/1, DropResults),
    case Errors of
        [] ->
            {ok, State#state{backends=UpdBackends}};
        _ ->
            {error, Errors, State#state{backends=UpdBackends}}
    end.

%% @doc Returns true if the backend contains any
%% non-tombstone values; otherwise returns false.
-spec is_empty(state()) -> boolean().
is_empty(#state{backends=Backends}) ->
    Fun = fun({_, Module, SubState}) ->
                  Module:is_empty(SubState)
          end,
    lists:all(Fun, Backends).

%% @doc Not currently supporting data size
%% @todo Come up with a way to reflect mixed backend data sizes,
%% as level reports in bytes, bitcask in # of keys.
-spec data_size(state()) -> undefined.
data_size(_) ->
    undefined.

%% @doc Get the status information for this backend
-spec status(state()) -> [{atom(), term()}].
status(#state{backends=Backends}) ->
    %% @TODO Reexamine how this is handled
    %% all backend mods return a proplist from Mod:status/1
    %% So as to tag the backend with its mod, without
    %% breaking this API list of two tuples return,
    %% add the tuple {mod, Mod} to the status for each
    %% backend.
    [{N, [{mod, Mod} | Mod:status(ModState)]} || {N, Mod, ModState} <- Backends].

%% @doc Register an asynchronous callback
-spec callback(reference(), any(), state()) -> {ok, state()}.
callback(Ref, Msg, #state{backends=Backends}=State) ->
    %% Pass the callback on to all submodules - their responsbility to
    %% filter out if they need it.
    _ = [Mod:callback(Ref, Msg, ModState) || {_N, Mod, ModState} <- Backends],
    {ok, State}.

set_legacy_indexes(State=#state{backends=Backends}, WriteLegacy) ->
    NewBackends = [{I, Mod, maybe_set_legacy_indexes(Mod, ModState, WriteLegacy)} ||
                      {I, Mod, ModState} <- Backends],
    State#state{backends=NewBackends}.

maybe_set_legacy_indexes(Mod, ModState, WriteLegacy) ->
    case backend_can_index_reformat(Mod, ModState) of
        true -> Mod:set_legacy_indexes(ModState, WriteLegacy);
        false -> ModState
    end.

mark_indexes_fixed(State=#state{backends=Backends}, ForUpgrade) ->
    NewBackends = mark_indexes_fixed(Backends, [], ForUpgrade),
    {ok, State#state{backends=NewBackends}}.

mark_indexes_fixed([], NewBackends, _) ->
    lists:reverse(NewBackends);
mark_indexes_fixed([{I, Mod, ModState} | Backends], NewBackends, ForUpgrade) ->
    Res = maybe_mark_indexes_fixed(Mod, ModState, ForUpgrade),
    case Res of
        {error, Reason} ->
            {error, Reason};
        {ok, NewModState} ->
            mark_indexes_fixed(Backends, [{I, Mod, NewModState} | NewBackends], ForUpgrade)
    end.

maybe_mark_indexes_fixed(Mod, ModState, ForUpgrade) ->
    case backend_can_index_reformat(Mod, ModState) of
        true -> Mod:mark_indexes_fixed(ModState, ForUpgrade);
        false -> {ok, ModState}
    end.

fix_index(BKeys, ForUpgrade, State) ->
    % Group keys per bucket
    PerBucket = lists:foldl(fun(BK={B,_},D) -> dict:append(B,BK,D) end, dict:new(), BKeys),
    Result =
        dict:fold(
            fun(Bucket, StorageKey, Acc = {Success, Ignore, Errors}) ->
                {_, Mod,  ModState} = Backend = get_backend(Bucket, State),
                case backend_can_index_reformat(Mod, ModState) of
                    true ->
                            {S, I, E} = backend_fix_index(Backend, Bucket,
                                                          StorageKey, ForUpgrade),
                            {Success + S, Ignore + I, Errors + E};
                    false ->
                            Acc
                end
            end, {0, 0, 0}, PerBucket),
    {reply, Result, State}.

backend_fix_index({_, Mod, ModState}, Bucket, StorageKey, ForUpgrade) ->
    case Mod:fix_index(StorageKey, ForUpgrade, ModState) of
        {reply, Reply, _UpModState} ->
            Reply;
        {error, Reason} ->
           lager:error("Failed to fix index for bucket ~p, key ~p, backend ~p: ~p",
                       [Bucket, StorageKey, Mod, Reason]),
            {0, 0, length(StorageKey)}
    end.

-spec fixed_index_status(state()) -> boolean().
fixed_index_status(#state{backends=Backends}) ->
    lists:foldl(fun({_N, Mod, ModState}, Acc) ->
                        Status = Mod:status(ModState),
                        case fixed_index_status(Mod, ModState, Status) of
                            undefined -> Acc;
                            Res ->
                                case Acc of
                                    undefined -> Res;
                                    _ -> Res andalso Acc
                                end
                        end
                end,
                undefined,
                Backends).

fixed_index_status(Mod, ModState, Status) ->
    case backend_can_index_reformat(Mod, ModState) of
        true -> proplists:get_value(fixed_indexes, Status);
        false -> undefined
    end.



%% ===================================================================
%% Internal functions
%% ===================================================================

%% @private
%% Fetch the capabilities of a backend assocaited with a bucket
-spec fetch_bucket_capability(riak_object:bucket(), state()) -> {ok, [atom()]}.
fetch_bucket_capability(Bucket, State) ->
    {_Name, Mod, ModState} = get_backend(Bucket, State),
    Mod:capabilities(ModState).


%% @private
%% Given a Bucket name and the State, return the
%% backend definition. (ie: {Name, Module, SubState})
get_backend(Bucket, #state{backends=Backends,
                           default_backend=DefaultBackend}) ->
    BucketProps = riak_core_bucket:get_bucket(Bucket),
    BackendName = proplists:get_value(backend, BucketProps, DefaultBackend),
    %% Ensure that a backend by that name exists...
    case lists:keyfind(BackendName, 1, Backends) of
        false -> throw({?MODULE, undefined_backend, BackendName});
        Backend -> Backend
    end.

%% @private
%% @doc Update the state for one of the
%% composing backends of this multi backend.
update_backend_state(Backend,
                     Module,
                     ModState,
                     State=#state{backends=Backends}) ->
    NewBackends = lists:keyreplace(Backend,
                                   1,
                                   Backends,
                                   {Backend, Module, ModState}),
    State#state{backends=NewBackends}.

%% @private
%% @doc Shared code used by all the backend fold functions.
fold_all(ModFun, FoldFun, Acc, Opts, State, BackendFilter) ->
    Backends = State#state.backends,
    try
        AsyncFold = lists:member(async_fold, Opts),
        {Acc0, AsyncWorkList} =
            lists:foldl(backend_fold_fun(ModFun,
                                         FoldFun,
                                         Opts,
                                         AsyncFold,
                                         BackendFilter),
                        {Acc, []},
                        Backends),

        %% We have now accumulated the results for all of the
        %% synchronous backends. The next step is to wrap the
        %% asynchronous work in a function that passes the accumulator
        %% to each successive piece of asynchronous work.
        case AsyncWorkList of
            [] ->
                %% Just return the synchronous results
                {ok, Acc0};
            _ ->
                AsyncWork =
                    fun() ->
                            lists:foldl(async_fold_fun(), Acc0, AsyncWorkList)
                    end,
                {async, AsyncWork}
        end
    catch
        Error ->
            Error
    end.

fold_in_bucket(Bucket, ModFun, FoldFun, Acc, Opts, State) ->
    {_Name, Module, SubState} = get_backend(Bucket, State),
    Module:ModFun(FoldFun,
                  Acc,
                  Opts,
                  SubState).

default_backend_filter(Opts, Name, _Module, _SubState, ModCaps) ->
    filter_on_backend_opts(Opts, Name) andalso
        filter_on_index_reformat(Opts, ModCaps).

%% @doc Skips folding if index reformat operation on
%% non-index reformat capable backend.
filter_on_index_reformat(Opts, ModCaps) ->
    Indexes = lists:keyfind(index, 1, Opts),
    CanReformatIndex = lists:member(index_reformat, ModCaps),
    case {Indexes, CanReformatIndex} of
        {{index, incorrect_format, _ForUpgrade}, false} ->
            false;
        _ ->
            true
    end.

%% @doc If a {backend, [BACKEND_LIST]} option is specified,
%% don't fold over any backends that aren't in the list.
filter_on_backend_opts(Opts, Name) ->
    case lists:keyfind(backend, 1, Opts) of
        false ->
            true; % If no {backend, [...]} option is set, don't filter anything here
        {backend, BackendList} ->
            lists:member(Name, BackendList)
    end.

%% @doc Skips folding on backends that do not support indexes.
indexes_filter(_Opts, _Name, _Module, _SubState, ModCaps) ->
    lists:member(indexes, ModCaps).

%% @private
backend_fold_fun(ModFun, FoldFun, Opts, AsyncFold, BackendFilter) ->
    fun({Name, Module, SubState}, {Acc, WorkList}) ->
            %% Get the backend capabilities to determine
            %% if it supports asynchronous folding.
            {ok, ModCaps} = Module:capabilities(SubState),
            DoAsync = AsyncFold andalso lists:member(async_fold, ModCaps),
            case BackendFilter(Opts, Name, Module, SubState, ModCaps) of
                false ->
                    {Acc, WorkList};
                true ->
                    backend_fold_fun(Module,
                                     ModFun,
                                     SubState,
                                     FoldFun,
                                     Opts,
                                     {Acc, WorkList},
                                     DoAsync)
            end
    end.

backend_fold_fun(Module, ModFun, SubState, FoldFun, Opts, {Acc, WorkList}, true) ->
    AsyncWork =
        fun(Acc1) ->
                Module:ModFun(FoldFun,
                              Acc1,
                              Opts,
                              SubState)
        end,
    {Acc, [AsyncWork | WorkList]};
backend_fold_fun(Module, ModFun, SubState, FoldFun, Opts, {Acc, WorkList}, false) ->
    Result = Module:ModFun(FoldFun,
                           Acc,
                           Opts,
                           SubState),
    case Result of
        {ok, Acc1} ->
            {Acc1, WorkList};
        {error, Reason} ->
            throw({error, {Module, Reason}})
    end.

async_fold_fun() ->
    fun(AsyncWork, Acc) ->
            case AsyncWork(Acc) of
                {ok, Acc1} ->
                    Acc1;
                {async, AsyncFun} ->
                    AsyncFun();
                {error, Reason} ->
                    throw({error, Reason})
            end
    end.

%% @private
%% @doc Function to filter error results when
%% calling a function on the entire list of
%% backends composing this multi backend.
error_filter({error, _, _}) ->
    true;
error_filter(_) ->
    false.

backend_can_index_reformat(Mod, ModState) ->
    {ok, Caps} = Mod:capabilities(ModState),
    lists:member(index_reformat, Caps).

%% ===================================================================
%% EUnit tests
%% ===================================================================
-ifdef(TEST).

multi_backend_test_() ->
    BPath = riak_kv_test_util:get_test_dir("bitcask-backend"),
    {foreach,
     fun() ->
             crypto:start(),

             %% start the ring manager
             {ok, P1} = riak_core_ring_events:start_link(),
             {ok, P2} = riak_core_ring_manager:start_link(test),
             application:load(riak_core),
             application:set_env(riak_core, default_bucket_props, []),

             %% Have to do some prep for bitcask
             application:load(bitcask),
             ?assertCmd("rm -rf " ++ BPath ++ "/*"),
             application:set_env(bitcask, data_root, BPath),

             [P1, P2]
     end,
     fun([P1, P2]) ->
             crypto:stop(),
             ?assertCmd("rm -rf " ++ BPath ++ "/*"),
             unlink(P1),
             unlink(P2),
             catch exit(P1, kill),
             catch exit(P2, kill),
             wait_until_dead(P1),
             wait_until_dead(P2)
     end,
     [
      fun(_) ->
              {"simple test",
               fun() ->
                       riak_core_bucket:set_bucket(<<"b1">>, [{backend, first_backend}]),
                       riak_core_bucket:set_bucket(<<"b2">>, [{backend, second_backend}]),

                       %% Run the standard backend test...
                       Config = sample_config(),
                       backend_test_util:standard_test_fun(?MODULE, Config)
               end
              }
      end,
      fun(_) ->
              {"get_backend_test",
               fun() ->
                       riak_core_bucket:set_bucket(<<"b1">>, [{backend, first_backend}]),
                       riak_core_bucket:set_bucket(<<"b2">>, [{backend, second_backend}]),

                       %% Start the backend...
                       {ok, State} = start(42, sample_config()),

                       %% Check our buckets...
                       {first_backend, riak_kv_memory_backend, _} = get_backend(<<"b1">>, State),
                       {second_backend, riak_kv_memory_backend, _} = get_backend(<<"b2">>, State),

                       %% Check the default...
                       {second_backend, riak_kv_memory_backend, _} = get_backend(<<"b3">>, State),
                       ok
               end
              }
      end,
      fun(_) ->
              {"fold_buckets test",
               fun() ->
                       B1 = <<"b1">>, B2 = <<"b2">>,
                       K1 = <<"k1">>, K2 = <<"k2">>,
                       V1 = <<"v1">>, V2 = <<"v2">>,

                       riak_core_bucket:set_bucket(B1, [{backend, first_backend}]),
                       riak_core_bucket:set_bucket(B2, [{backend, second_backend}]),

                       %% Start the backend...
                       {ok, State} = start(42, sample_config()),

                       %% Create some placeholder values in the buckets so that they show
                       %% up when we run the fold operation...
                       put(B1, K1, [], V1, State),
                       put(B2, K2, [], V2, State),

                       %% First do a basic fold with no options to make sure we iterate
                       %% correctly over all buckets:
                       FoldFun = fun(Bucket, Acc) -> [Bucket | Acc] end,
                       {ok, FoldRes} = fold_buckets(FoldFun, [], [], State),
                       [B1, B2] = lists:sort(FoldRes),

                       %% Then filter on a specific backend, and we should only see
                       %% the bucket using that backend:
                       {ok, [B2]} = fold_buckets(FoldFun, [], [{backend, [second_backend]}], State)
               end
              }
      end,
      fun(_) ->
              {"start error with invalid backend test",
               fun() ->
                       %% Attempt to start the backend with a
                       %% nonexistent backend specified
                       ?assertEqual({error, [{riak_kv_devnull_backend, undef}]},
                                    start(42, bad_backend_config()))
               end
              }
      end
     ]
    }.

-ifdef(EQC).

prop_multi_backend_sample() ->
    ?SETUP(fun setup/0,
           backend_eqc:prop_backend(?MODULE, true, sample_config())).

prop_multi_backend_async_fold() ->
    ?SETUP(fun setup/0,
           backend_eqc:prop_backend(?MODULE, true, async_fold_config())).

setup() ->
    %% Start the ring manager...
    crypto:start(),
    CDPath = riak_kv_test_util:get_test_dir("core/data"),
    CLPath = riak_kv_test_util:get_test_dir("core/log"),
    application:set_env(riak_core, platform_data_dir, CDPath),
    application:set_env(riak_core, platform_log_dir, CLPath),
    error_logger:tty(false),
    {ok, P1} = riak_core_ring_events:start_link(),
    {ok, P2} = riak_core_ring_manager:start_link(test),

    %% Set some buckets...
    application:load(riak_core), % make sure default_bucket_props is set
    application:set_env(riak_core, default_bucket_props, []),
    riak_core_bucket:set_bucket(<<"b1">>, [{backend, first_backend}]),
    riak_core_bucket:set_bucket(<<"b2">>, [{backend, second_backend}]),

    fun() ->
            crypto:stop(),
            application:stop(riak_core),

            unlink(P1),
            unlink(P2),
            catch exit(P1, kill),
            catch exit(P2, kill),
            wait_until_dead(P1),
            wait_until_dead(P2)
    end.

async_fold_config() ->
    [
     {storage_backend, riak_kv_multi_backend},
     {multi_backend_default, second_backend},
      {multi_backend, [
                      {first_backend, riak_kv_memory_backend, []},
                      {second_backend, riak_kv_memory_backend, []}
                     ]}
    ].

-endif. % EQC

%% Check extra callback messages are ignored by backends
extra_callback_test() ->
    %% Have to do some prep for bitcask
    BPath = riak_kv_test_util:get_test_dir("bitcask-backend"),
    EPath = riak_kv_test_util:get_test_dir("eleveldb-backend"),

    application:load(bitcask),
    ?assertCmd("rm -rf " ++ BPath ++ "/*"),
    application:set_env(bitcask, data_root, BPath),

    %% Have to do some prep for eleveldb
    application:load(eleveldb),
    ?assertCmd("rm -rf " ++ EPath ++ "/*"),
    application:set_env(eleveldb, data_root, EPath),

    %% Start up multi backend
    Config = [{storage_backend, riak_kv_multi_backend},
              {multi_backend_default, memory},
              {multi_backend,
               [{bitcask, riak_kv_bitcask_backend, []},
                {memory, riak_kv_memory_backend, []},
                {eleveldb, riak_kv_eleveldb_backend, []}]}],
    {ok, State} = start(0, Config),
    callback(make_ref(), ignore_me, State),
    stop(State),
    application:stop(bitcask).

bad_config_test() ->
    application:unset_env(riak_kv, multi_backend),
    ErrorReason = multi_backend_config_unset,
    ?assertEqual({error, ErrorReason}, start(0, [])).

sample_config() ->
    [
     {storage_backend, riak_kv_multi_backend},
     {multi_backend_default, second_backend},
      {multi_backend, [
                      {first_backend, riak_kv_memory_backend, []},
                      {second_backend, riak_kv_memory_backend, []}
                     ]}
    ].

bad_backend_config() ->
    [
     {storage_backend, riak_kv_multi_backend},
     {multi_backend_default, second_backend},
      {multi_backend, [
                      {first_backend, riak_kv_devnull_backend, []},
                      {second_backend, riak_kv_memory_backend, []}
                     ]}
    ].

%% Minor sin of cut-and-paste....
wait_until_dead(Pid) when is_pid(Pid) ->
    Ref = monitor(process, Pid),
    receive
        {'DOWN', Ref, process, _Obj, Info} ->
            Info
    after 10*1000 ->
            exit({timeout_waiting_for, Pid})
    end;
wait_until_dead(_) ->
    ok.

-endif.<|MERGE_RESOLUTION|>--- conflicted
+++ resolved
@@ -77,14 +77,12 @@
          mark_indexes_fixed/2,
          fixed_index_status/1]).
 
-<<<<<<< HEAD
+-export([head/3]).
+
 -ifdef(EQC).
 -include_lib("eqc/include/eqc.hrl").
 -export([prop_multi_backend_sample/0, prop_multi_backend_async_fold/0]).
 -endif.
-=======
--export([head/3]).
->>>>>>> 4c5547cc
 
 -ifdef(TEST).
 -include_lib("eunit/include/eunit.hrl").
