--- conflicted
+++ resolved
@@ -359,26 +359,20 @@
                     %% this merging an object with itself would result
                     %% in an object with no values at all, since an
                     %% object's vector clock always dominates all its
-<<<<<<< HEAD
                     %% dots. However, due to riak_kv#679, and
                     %% backup-restore it is possible for two objects
                     %% to have dots with the same {id, count} but
                     %% different timestamps (@see is_drop_candidate/2
                     %% below), and for the referenced values to be
                     %% _different_ too. We need to include both dotted
-                    %% values, and let the ordset ensure that only one
-                    %% sibling for a pair of normal dots is returned.
-                    Content = convert_to_dict_list(C0),
-                    %% Now get the other dots contents, should be
-                    %% identical, but Skewed Dots mean we can't
-                    %% guarantee that, the ordset will dedupe for us.
+                    %% values, and let the list sort/merge ensure that
+                    %% only one sibling for a pair of normal dots is
+                    %% returned.  Hence get the other dots contents,
+                    %% should be identical, but Skewed Dots mean we
+                    %% can't guarantee that, the merge will dedupe for
+                    %% us.
                     DC = get_drop_candidate(Dot, Drop),
-                    C2 = convert_to_dict_list(DC),
-                    MergeAcc#merge_acc{keep=ordsets:add_element(C2, ordsets:add_element(Content, Keep))};
-=======
-                    %% dots.
-                    MergeAcc#merge_acc{keep=[C0|Keep]};
->>>>>>> 93a39890
+                    MergeAcc#merge_acc{keep=[C0, DC | Keep]};
                 {true, false} ->
                     %% The `dot' is dominated by the other object's
                     %% vclock. This means that the other object has a
