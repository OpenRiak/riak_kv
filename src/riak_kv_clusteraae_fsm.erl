--- conflicted
+++ resolved
@@ -595,7 +595,6 @@
 json_encode_results(repair_keys_range, ReplResult) ->
     json_encode_results(repl_keys_range, ReplResult);
 json_encode_results(find_keys, Result) ->
-<<<<<<< HEAD
     Keys =
         #{<<"results">> =>
             lists:map(
@@ -604,13 +603,6 @@
     thoas:encode_to_iodata(Keys);
 json_encode_results(find_tombs, Result) ->
     json_encode_results(find_keys, Result);
-=======
-    Keys = {struct, [{<<"results">>, [{struct, encode_find_key(Key, Int)} || {_Bucket, Key, Int} <- Result]}
-                    ]},
-    mochijson2:encode(Keys);
-json_encode_results(find_tombs, KeysNClocks) ->
-    encode_keys_and_clocks(KeysNClocks);
->>>>>>> 89222225
 json_encode_results(reap_tombs, Count) ->
     json_encode_results(dispatched_count, Count);
 json_encode_results(erase_keys, Count) ->
