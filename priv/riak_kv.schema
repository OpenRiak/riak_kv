--- conflicted
+++ resolved
@@ -1517,7 +1517,6 @@
     {default, disabled}
 ]}.
 
-<<<<<<< HEAD
 %% @doc Default Secondary Index Timeout (milliseconds)
 %% Set the default timeout for running secondary index queries in millisceconds
 %% This is the time to run the query, and collate the results - the encoding of
@@ -1540,7 +1539,7 @@
   {datatype, {enum, [thoas, mochijson]}},
   {default, thoas}
 ]}.
-=======
+
 %% @doc For $key index queries, should keys which are tombstones be returned.
 %% This config will only make a difference with the leveled backend, it is
 %% ignored on other backends.  Disable to change default behaviour and stop
@@ -1548,5 +1547,4 @@
 {mapping, "dollarkey_readtombs", "riak_kv.dollarkey_readtombs", [
     {datatype, {flag, enabled, disabled}},
     {default, enabled}
-]}.
->>>>>>> 89222225
+]}.